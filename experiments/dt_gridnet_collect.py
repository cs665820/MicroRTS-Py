--- conflicted
+++ resolved
@@ -1,519 +1,236 @@
-<<<<<<< HEAD
-import argparse
-import random
-import time
-from distutils.util import strtobool
-
-import numpy as np
-import torch
-from datasets import Dataset, DatasetDict, concatenate_datasets
-from stable_baselines3.common.vec_env import VecMonitor
-from tqdm import tqdm
-
-from gym_microrts import microrts_ai  # noqa
-
-
-def parse_args():
-    # fmt: off
-    parser = argparse.ArgumentParser()
-    parser.add_argument('--seed', type=int, help='seed of the experiment')
-    parser.add_argument('--torch-deterministic', type=lambda x: bool(strtobool(x)), default=True, nargs='?', const=True,
-        help='if toggled, `torch.backends.cudnn.deterministic=False`')
-    parser.add_argument('--cuda', type=lambda x: bool(strtobool(x)), default=True, nargs='?', const=True,
-        help='if toggled, cuda will not be enabled by default')
-    parser.add_argument('--num-episodes', type=int, default=100, help='number of episodes to save in dataset')
-
-    # Algorithm specific arguments
-    parser.add_argument("--agent-model-path", type=str, default="gym-microrts-static-files/agent_sota.pt",
-        help="the path to the agent's model")
-    parser.add_argument("--agent2-model-path", type=str, default="gym-microrts-static-files/agent_sota.pt",
-        help="the path to the agent's model")
-    parser.add_argument('--ai', type=str, default="",
-        help='the opponent AI to evaluate against')
-
-    args = parser.parse_args()
-    if not args.seed:
-        args.seed = int(time.time())
-    if args.ai:
-        args.num_bot_envs, args.num_selfplay_envs = 1, 0
-    else:
-        args.num_bot_envs, args.num_selfplay_envs = 0, 2
-    args.num_envs = args.num_selfplay_envs + args.num_bot_envs
-    return args
-
-
-def decode_obs(observation: torch.Tensor):
-    """
-    Convert observation from one hot encoding to integer encoding.
-    """
-    decoded_observations = torch.zeros(
-        (observation.size(0), 6),
-        dtype=torch.int,
-        device=observation.device
-    )
-    slices = [
-        (0, 5),    # hit points
-        (5, 10),   # resources
-        (10, 13),  # owner
-        (13, 21),  # unit types
-        (21, 27),  # current action
-        (27, 29)   # terrain
-    ]
-    paddings = [
-        3,  # hit points
-        3,  # resources
-        5,  # owner
-        0,  # unit types
-        2,  # current action
-        6   # terrain
-    ]
-    current_pos = 0
-
-    for unit_obs in observation:  # for each grid slot
-        obs = []
-        for (start, end), pad in zip(slices, paddings):
-            component = unit_obs[start:end]
-            if pad > 0:
-                component = torch.cat(
-                    (component, torch.zeros(pad, device=observation.device))
-                )
-            obs.append(component)
-
-        obs = torch.stack(obs)
-        decoded_obs = torch.argmax(obs, dim=1)
-        decoded_observations[current_pos, :] = decoded_obs
-        current_pos += 1
-
-    return decoded_observations.flatten()
-
-
-def encode_action(action: torch.Tensor):
-    """
-    Convert action from integer encoding to one hot encoding.
-    """
-    sizes = [6, 4, 4, 4, 4, 7, 49]
-    encoded_actions = torch.zeros(
-        (action.size(0), sum(sizes)),
-        dtype=torch.int,
-        device=action.device
-    )
-    current_pos = 0
-
-    for i, size in enumerate(sizes):
-        one_hot = torch.nn.functional.one_hot(action[:, i], num_classes=size).float()
-        encoded_actions[:, current_pos:current_pos + size] = one_hot
-        current_pos += size
-
-    return encoded_actions.flatten()
-
-
-def save_dataset(episodes, save_path, save_num):
-    """
-    Save the episodes to a dataset
-    """
-    data_dict = {
-        "observations": [episode["observations"] for episode in episodes],
-        "actions": [episode["actions"] for episode in episodes],
-        "rewards": [episode["rewards"] for episode in episodes],
-        "dones": [episode["dones"] for episode in episodes],
-    }
-    new_dataset = Dataset.from_dict(data_dict)
-
-    prev_save_path = f"{save_path}/save_{save_num-1}"
-    next_save_path = f"{save_path}/save_{save_num}"
-
-    try:
-        existing_dataset = DatasetDict.load_from_disk(prev_save_path)
-        combined_dataset = DatasetDict({
-            "train": concatenate_datasets([existing_dataset["train"], new_dataset])
-        })
-    except:
-        combined_dataset = DatasetDict({"train": new_dataset})
-
-    combined_dataset.save_to_disk(next_save_path)
-
-
-if __name__ == "__main__":
-    args = parse_args()
-
-    from ppo_gridnet import Agent, MicroRTSStatsRecorder
-
-    from gym_microrts.envs.vec_env import MicroRTSGridModeVecEnv
-
-    # TRY NOT TO MODIFY: seeding
-    device = torch.device(
-        "cuda" if torch.cuda.is_available() and args.cuda else "cpu")
-    random.seed(args.seed)
-    np.random.seed(args.seed)
-    torch.manual_seed(args.seed)
-    torch.backends.cudnn.deterministic = args.torch_deterministic
-
-    max_ep_len = 2000
-    save_freq = 100
-
-    ais = []
-    if args.ai:
-        ais = [eval(f"microrts_ai.{args.ai}")]
-    envs = MicroRTSGridModeVecEnv(
-        num_bot_envs=len(ais),
-        num_selfplay_envs=args.num_selfplay_envs,
-        partial_obs=False,
-        max_steps=max_ep_len,
-        render_theme=2,
-        ai2s=ais,
-        map_paths=["maps/16x16/basesWorkers16x16A.xml"],
-        reward_weight=np.array([10.0, 1.0, 1.0, 0.2, 1.0, 4.0]),
-        autobuild=False,
-    )
-    envs = MicroRTSStatsRecorder(envs)
-    envs = VecMonitor(envs)
-    agent = Agent(envs).to(device)
-    agent2 = Agent(envs).to(device)
-
-    # ALGO Logic: Storage for epoch data
-    mapsize = 16 * 16
-    invalid_action_shape = (mapsize, envs.action_plane_space.nvec.sum())
-    episodes = []
-
-    # TRY NOT TO MODIFY: start the game
-    start_time = time.time()
-
-    p0_name = args.agent_model_path.split("/")[-1].split(".")[0]
-    save_path = f"episode_data/{p0_name}-{time.time()}".replace(".", "")
-    current_save_num = 0
-
-    # CRASH AND RESUME LOGIC:
-    agent.load_state_dict(torch.load(
-        args.agent_model_path, map_location=device))
-    agent.eval()
-    if not args.ai:
-        agent2.load_state_dict(torch.load(
-            args.agent2_model_path, map_location=device))
-        agent2.eval()
-
-    print("Model's state_dict:")
-    for param_tensor in agent.state_dict():
-        print(param_tensor, "\t", agent.state_dict()[param_tensor].size())
-    total_params = sum([param.nelement() for param in agent.parameters()])
-    print("Model's total parameters:", total_params)
-    print("Using device:", device)
-
-    next_obs = torch.Tensor(envs.reset()).to(device)
-
-    for update in tqdm(range(args.num_episodes)):
-        # TRY NOT TO MODIFY: prepare the execution of the game.
-        episode_data = {
-            "observations": [],
-            "actions": [],
-            "rewards": [],
-            "dones": [],
-        }
-        for step in range(max_ep_len):
-            # ALGO LOGIC: put action logic here
-            with torch.no_grad():
-                invalid_action_masks = torch.tensor(
-                    np.array(envs.get_action_mask())).to(device)
-
-                if args.ai:
-                    action, _, _, _, vs = agent.get_action_and_value(
-                        next_obs, envs=envs, invalid_action_masks=invalid_action_masks, device=device
-                    )
-
-                    episode_data["observations"].append(
-                        decode_obs(next_obs.view(mapsize, -1))
-                    )
-                    episode_data["actions"].append(
-                        encode_action(action.view(mapsize, -1))
-                    )
-
-                else:
-                    p1_obs = next_obs[::2]
-                    p2_obs = next_obs[1::2]
-                    p1_mask = invalid_action_masks[::2]
-                    p2_mask = invalid_action_masks[1::2]
-
-                    episode_data["observations"].append(
-                        decode_obs(p1_obs.view(mapsize, -1))
-                    )
-
-                    p1_action, _, _, _, _ = agent.get_action_and_value(
-                        p1_obs, envs=envs, invalid_action_masks=p1_mask, device=device
-                    )
-
-                    episode_data["actions"].append(
-                        encode_action(p1_action.view(mapsize, -1))
-                    )
-
-                    p2_action, _, _, _, _ = agent2.get_action_and_value(
-                        p2_obs, envs=envs, invalid_action_masks=p2_mask, device=device
-                    )
-                    action = torch.zeros(
-                        (args.num_envs, p2_action.shape[1], p2_action.shape[2]))
-                    action[::2] = p1_action
-                    action[1::2] = p2_action
-
-            try:
-                next_obs, rs, ds, infos = envs.step(
-                    action.cpu().numpy().reshape(envs.num_envs, -1))
-                next_obs = torch.Tensor(next_obs).to(device)
-
-                episode_data["rewards"].append(float(rs[0]))
-                episode_data["dones"].append(bool(ds[0]))
-
-            except Exception as e:
-                e.printStackTrace()
-                raise
-
-            # exit condition
-            if ds[0]:
-                break 
-
-        episodes.append(episode_data)
-
-        if (update + 1) % save_freq == 0:
-            save_dataset(episodes, save_path, current_save_num)
-            current_save_num += 1
-            episodes = []
-
-    if len(episodes) > 0:
-        save_dataset(episodes, save_path, current_save_num)
-
-    envs.close()
-=======
-import argparse
-import random
-import time
-from distutils.util import strtobool
-
-import numpy as np
-import torch
-from datasets import Dataset, DatasetDict, concatenate_datasets
-from stable_baselines3.common.vec_env import VecMonitor
-from tqdm import tqdm
-
-from gym_microrts import microrts_ai  # noqa
-
-
-def parse_args():
-    # fmt: off
-    parser = argparse.ArgumentParser()
-    parser.add_argument('--seed', type=int, help='seed of the experiment')
-    parser.add_argument('--torch-deterministic', type=lambda x: bool(strtobool(x)), default=True, nargs='?', const=True,
-        help='if toggled, `torch.backends.cudnn.deterministic=False`')
-    parser.add_argument('--cuda', type=lambda x: bool(strtobool(x)), default=True, nargs='?', const=True,
-        help='if toggled, cuda will not be enabled by default')
-    parser.add_argument('--num-episodes', type=int, default=100, help='number of episodes to save in dataset')
-
-    # Algorithm specific arguments
-    parser.add_argument("--agent-model-path", type=str, default='gym-microrts-static-files/agent_sota.pt',
-                        help="the path to the agent's model")
-    parser.add_argument('--ai2s', nargs='+', type=str, 
-                        default=['coacAI', 'agentP', 'workerRushAI', 'randomBiasedAI', 'lightRushAI', 'naiveMCTSAI', 'mayari'],
-                        help='the opponent AIs to evaluate against')
-
-    args = parser.parse_args()
-    if not args.seed:
-        args.seed = int(time.time())
-
-    return args
-
-
-def decode_obs(observation: torch.Tensor):
-    """
-    Convert observation from one hot encoding to integer encoding.
-    """
-    decoded_observations = torch.zeros(
-        (observation.size(0), 6),
-        dtype=torch.int,
-        device=observation.device
-    )
-    slices = [
-        (0, 5),    # hit points
-        (5, 10),   # resources
-        (10, 13),  # owner
-        (13, 21),  # unit types
-        (21, 27),  # current action
-        (27, 29)   # terrain
-    ]
-    paddings = [
-        3,  # hit points
-        3,  # resources
-        5,  # owner
-        0,  # unit types
-        2,  # current action
-        6   # terrain
-    ]
-    current_pos = 0
-
-    for unit_obs in observation:  # for each grid slot
-        obs = []
-        for (start, end), pad in zip(slices, paddings):
-            component = unit_obs[start:end]
-            if pad > 0:
-                component = torch.cat(
-                    (component, torch.zeros(pad, device=observation.device))
-                )
-            obs.append(component)
-
-        obs = torch.stack(obs)
-        decoded_obs = torch.argmax(obs, dim=1)
-        decoded_observations[current_pos, :] = decoded_obs
-        current_pos += 1
-
-    return decoded_observations.flatten()
-
-
-def encode_action(action: torch.Tensor):
-    """
-    Convert action from integer encoding to one hot encoding.
-    """
-    sizes = [6, 4, 4, 4, 4, 7, 49]
-    encoded_actions = torch.zeros(
-        (action.size(0), sum(sizes)),
-        dtype=torch.int,
-        device=action.device
-    )
-    current_pos = 0
-
-    for i, size in enumerate(sizes):
-        one_hot = torch.nn.functional.one_hot(action[:, i], num_classes=size).float()
-        encoded_actions[:, current_pos:current_pos + size] = one_hot
-        current_pos += size
-
-    return encoded_actions.flatten()
-
-
-def save_dataset(episodes, save_path, save_num):
-    """
-    Save the episodes to a dataset
-    """
-    data_dict = {
-        "observations": [episode["observations"] for episode in episodes],
-        "actions": [episode["actions"] for episode in episodes],
-        "rewards": [episode["rewards"] for episode in episodes],
-        "dones": [episode["dones"] for episode in episodes],
-        "masks": [episode["masks"] for episode in episodes]
-    }
-    new_dataset = Dataset.from_dict(data_dict)
-
-    prev_save_path = f"{save_path}/save_{save_num-1}"
-    next_save_path = f"{save_path}/save_{save_num}"
-
-    try:
-        existing_dataset = DatasetDict.load_from_disk(prev_save_path)
-        combined_dataset = DatasetDict({
-            "train": concatenate_datasets([existing_dataset["train"], new_dataset])
-        })
-    except:
-        combined_dataset = DatasetDict({"train": new_dataset})
-
-    combined_dataset.save_to_disk(next_save_path)
-
-
-if __name__ == "__main__":
-    args = parse_args()
-
-    from old_ppo_gridnet import Agent, MicroRTSStatsRecorder
-
-    from gym_microrts.envs.vec_env import MicroRTSGridModeVecEnv
-
-    # TRY NOT TO MODIFY: seeding
-    device = torch.device(
-        "cuda" if torch.cuda.is_available() and args.cuda else "cpu")
-    random.seed(args.seed)
-    np.random.seed(args.seed)
-    torch.manual_seed(args.seed)
-    torch.backends.cudnn.deterministic = args.torch_deterministic
-
-    max_ep_len = 2000
-    save_freq = 100
-    episodes = []
-
-    p0_name = args.agent_model_path.split("/")[-1].split(".")[0]
-    save_path = f"episode_data/{p0_name}-{time.time()}".replace(".", "")
-    current_save_num = 0
-    mapsize = 16 * 16
-
-    for update in tqdm(range(args.num_episodes)):
-        ai2 = random.choice(args.ai2s)
-        ai2 = [eval(f"microrts_ai.{ai2}")]
-
-        envs = MicroRTSGridModeVecEnv(
-            num_bot_envs=1,
-            num_selfplay_envs=0,
-            partial_obs=False,
-            max_steps=max_ep_len,
-            render_theme=2,
-            ai2s=ai2,
-            map_paths=["maps/16x16/basesWorkers16x16A.xml"],
-            reward_weight=np.array([10.0, 1.0, 1.0, 0.2, 1.0, 4.0]),
-            autobuild=False,
-        )
-
-        agent = Agent(envs).to(device)
-        agent.load_state_dict(torch.load(
-            args.agent_model_path, map_location=device))
-        agent.eval()
-
-        envs = MicroRTSStatsRecorder(envs)
-        envs = VecMonitor(envs)
-        next_obs = torch.Tensor(envs.reset()).to(device)
-
-        episode_data = {
-            "observations": [],
-            "actions": [],
-            "rewards": [],
-            "dones": [],
-            "masks": []
-        }
-
-        for step in range(max_ep_len):
-            with torch.no_grad():
-                invalid_action_masks = torch.tensor(
-                    np.array(envs.get_action_mask())).to(device)
-
-                episode_data["masks"].append(
-                    invalid_action_masks.flatten()
-                )
-
-                episode_data["observations"].append(
-                    decode_obs(next_obs.view(mapsize, -1))
-                )
-
-                action, _, _, _, vs = agent.get_action_and_value(
-                    next_obs, envs=envs, invalid_action_masks=invalid_action_masks, device=device
-                )
-
-                episode_data["actions"].append(
-                    encode_action(action.view(mapsize, -1))
-                )
-
-                try:
-                    next_obs, rs, ds, infos = envs.step(
-                        action.cpu().numpy().reshape(envs.num_envs, -1))
-                    next_obs = torch.Tensor(next_obs).to(device)
-
-                except Exception as e:
-                    e.printStackTrace()
-                    raise
-
-                episode_data["rewards"].append(float(rs[0]))
-                episode_data["dones"].append(bool(ds[0]))
-
-
-            # exit condition
-            if ds[0]:
-                break 
-
-        episodes.append(episode_data)
-
-        if (update + 1) % save_freq == 0:
-            save_dataset(episodes, save_path, current_save_num)
-            current_save_num += 1
-            episodes = []
-
-    if len(episodes) > 0:
-        save_dataset(episodes, save_path, current_save_num)
-
-    envs.close()
->>>>>>> c5b99f04
+import argparse
+import random
+import time
+from distutils.util import strtobool
+
+import numpy as np
+import torch
+from datasets import Dataset, DatasetDict, concatenate_datasets
+from stable_baselines3.common.vec_env import VecMonitor
+from tqdm import tqdm
+
+from gym_microrts import microrts_ai  # noqa
+
+
+def parse_args():
+    # fmt: off
+    parser = argparse.ArgumentParser()
+    parser.add_argument('--seed', type=int, help='seed of the experiment')
+    parser.add_argument('--torch-deterministic', type=lambda x: bool(strtobool(x)), default=True, nargs='?', const=True,
+        help='if toggled, `torch.backends.cudnn.deterministic=False`')
+    parser.add_argument('--cuda', type=lambda x: bool(strtobool(x)), default=True, nargs='?', const=True,
+        help='if toggled, cuda will not be enabled by default')
+    parser.add_argument('--num-episodes', type=int, default=100, help='number of episodes to save in dataset')
+
+    # Algorithm specific arguments
+    parser.add_argument("--agent-model-path", type=str, default='gym-microrts-static-files/agent_sota.pt',
+                        help="the path to the agent's model")
+    parser.add_argument('--ai2s', nargs='+', type=str, 
+                        default=['coacAI', 'agentP', 'workerRushAI', 'randomBiasedAI', 'lightRushAI', 'naiveMCTSAI', 'mayari'],
+                        help='the opponent AIs to evaluate against')
+
+    args = parser.parse_args()
+    if not args.seed:
+        args.seed = int(time.time())
+
+    return args
+
+
+def decode_obs(observation: torch.Tensor):
+    """
+    Convert observation from one hot encoding to integer encoding.
+    """
+    decoded_observations = torch.zeros(
+        (observation.size(0), 6),
+        dtype=torch.int,
+        device=observation.device
+    )
+    slices = [
+        (0, 5),    # hit points
+        (5, 10),   # resources
+        (10, 13),  # owner
+        (13, 21),  # unit types
+        (21, 27),  # current action
+        (27, 29)   # terrain
+    ]
+    paddings = [
+        3,  # hit points
+        3,  # resources
+        5,  # owner
+        0,  # unit types
+        2,  # current action
+        6   # terrain
+    ]
+    current_pos = 0
+
+    for unit_obs in observation:  # for each grid slot
+        obs = []
+        for (start, end), pad in zip(slices, paddings):
+            component = unit_obs[start:end]
+            if pad > 0:
+                component = torch.cat(
+                    (component, torch.zeros(pad, device=observation.device))
+                )
+            obs.append(component)
+
+        obs = torch.stack(obs)
+        decoded_obs = torch.argmax(obs, dim=1)
+        decoded_observations[current_pos, :] = decoded_obs
+        current_pos += 1
+
+    return decoded_observations.flatten()
+
+
+def encode_action(action: torch.Tensor):
+    """
+    Convert action from integer encoding to one hot encoding.
+    """
+    sizes = [6, 4, 4, 4, 4, 7, 49]
+    encoded_actions = torch.zeros(
+        (action.size(0), sum(sizes)),
+        dtype=torch.int,
+        device=action.device
+    )
+    current_pos = 0
+
+    for i, size in enumerate(sizes):
+        one_hot = torch.nn.functional.one_hot(action[:, i], num_classes=size).float()
+        encoded_actions[:, current_pos:current_pos + size] = one_hot
+        current_pos += size
+
+    return encoded_actions.flatten()
+
+
+def save_dataset(episodes, save_path, save_num):
+    """
+    Save the episodes to a dataset
+    """
+    data_dict = {
+        "observations": [episode["observations"] for episode in episodes],
+        "actions": [episode["actions"] for episode in episodes],
+        "rewards": [episode["rewards"] for episode in episodes],
+        "dones": [episode["dones"] for episode in episodes],
+        "masks": [episode["masks"] for episode in episodes]
+    }
+    new_dataset = Dataset.from_dict(data_dict)
+
+    prev_save_path = f"{save_path}/save_{save_num-1}"
+    next_save_path = f"{save_path}/save_{save_num}"
+
+    try:
+        existing_dataset = DatasetDict.load_from_disk(prev_save_path)
+        combined_dataset = DatasetDict({
+            "train": concatenate_datasets([existing_dataset["train"], new_dataset])
+        })
+    except:
+        combined_dataset = DatasetDict({"train": new_dataset})
+
+    combined_dataset.save_to_disk(next_save_path)
+
+
+if __name__ == "__main__":
+    args = parse_args()
+
+    from old_ppo_gridnet import Agent, MicroRTSStatsRecorder
+
+    from gym_microrts.envs.vec_env import MicroRTSGridModeVecEnv
+
+    # TRY NOT TO MODIFY: seeding
+    device = torch.device(
+        "cuda" if torch.cuda.is_available() and args.cuda else "cpu")
+    random.seed(args.seed)
+    np.random.seed(args.seed)
+    torch.manual_seed(args.seed)
+    torch.backends.cudnn.deterministic = args.torch_deterministic
+
+    max_ep_len = 2000
+    save_freq = 100
+    episodes = []
+
+    p0_name = args.agent_model_path.split("/")[-1].split(".")[0]
+    save_path = f"episode_data/{p0_name}-{time.time()}".replace(".", "")
+    current_save_num = 0
+    mapsize = 16 * 16
+
+    for update in tqdm(range(args.num_episodes)):
+        ai2 = random.choice(args.ai2s)
+        ai2 = [eval(f"microrts_ai.{ai2}")]
+
+        envs = MicroRTSGridModeVecEnv(
+            num_bot_envs=1,
+            num_selfplay_envs=0,
+            partial_obs=False,
+            max_steps=max_ep_len,
+            render_theme=2,
+            ai2s=ai2,
+            map_paths=["maps/16x16/basesWorkers16x16A.xml"],
+            reward_weight=np.array([10.0, 1.0, 1.0, 0.2, 1.0, 4.0]),
+            autobuild=False,
+        )
+
+        agent = Agent(envs).to(device)
+        agent.load_state_dict(torch.load(
+            args.agent_model_path, map_location=device))
+        agent.eval()
+
+        envs = MicroRTSStatsRecorder(envs)
+        envs = VecMonitor(envs)
+        next_obs = torch.Tensor(envs.reset()).to(device)
+
+        episode_data = {
+            "observations": [],
+            "actions": [],
+            "rewards": [],
+            "dones": [],
+            "masks": []
+        }
+
+        for step in range(max_ep_len):
+            with torch.no_grad():
+                invalid_action_masks = torch.tensor(
+                    np.array(envs.get_action_mask())).to(device)
+
+                episode_data["masks"].append(
+                    invalid_action_masks.flatten()
+                )
+
+                episode_data["observations"].append(
+                    decode_obs(next_obs.view(mapsize, -1))
+                )
+
+                action, _, _, _, vs = agent.get_action_and_value(
+                    next_obs, envs=envs, invalid_action_masks=invalid_action_masks, device=device
+                )
+
+                episode_data["actions"].append(
+                    encode_action(action.view(mapsize, -1))
+                )
+
+                try:
+                    next_obs, rs, ds, infos = envs.step(
+                        action.cpu().numpy().reshape(envs.num_envs, -1))
+                    next_obs = torch.Tensor(next_obs).to(device)
+
+                except Exception as e:
+                    e.printStackTrace()
+                    raise
+
+                episode_data["rewards"].append(float(rs[0]))
+                episode_data["dones"].append(bool(ds[0]))
+
+
+            # exit condition
+            if ds[0]:
+                break 
+
+        episodes.append(episode_data)
+
+        if (update + 1) % save_freq == 0:
+            save_dataset(episodes, save_path, current_save_num)
+            current_save_num += 1
+            episodes = []
+
+    if len(episodes) > 0:
+        save_dataset(episodes, save_path, current_save_num)
+
+    envs.close()