--- conflicted
+++ resolved
@@ -1,81 +1,3 @@
-<<<<<<< HEAD
-import torch
-import torch.nn.functional as F
-from transformers import DecisionTransformerModel
-
-
-class TrainableDT(DecisionTransformerModel):
-    def __init__(self, config):
-        super().__init__(config)
-
-    def forward(self, **kwargs):
-        output = super().forward(**kwargs)
-
-        action_preds = output[1]
-        action_targets = kwargs["actions"]
-        attention_mask = kwargs["attention_mask"]
-        act_dim = action_preds.shape[2]
-        action_preds = action_preds.reshape(-1,
-                                            act_dim)[attention_mask.reshape(-1) > 0]
-        action_targets = action_targets.reshape(-1,
-                                                act_dim)[attention_mask.reshape(-1) > 0]
-        action_preds = action_preds.reshape(-1, 78)
-        probs = torch.zeros_like(
-            action_preds,
-            dtype=torch.float32,
-            device=action_preds.device
-        )
-
-        slices = [
-            (0, 6),    # action type
-            (6, 10),   # move parameter
-            (10, 14),  # harvest parameter
-            (14, 18),  # return parameter
-            (18, 22),  # produce direction parameter
-            (22, 29),  # produce type parameter
-            (29, 78)   # relative attack position
-        ]
-
-        for start, end in slices:
-            probs[:, start:end] = F.softmax(
-                action_preds[:, start:end], dim=1)
-
-        # cross entropy loss
-        loss = F.cross_entropy(probs.reshape(-1, act_dim), action_targets)
-
-        return {"loss": loss, "logits": action_preds.reshape(-1, act_dim)}
-
-    def original_forward(self, **kwargs):
-        filtered_kwargs = {k: v for k,
-                           v in kwargs.items() if k != "invalid_action_mask"}
-        output = super().forward(**filtered_kwargs)
-        action_preds = output[1]
-        act_dim = kwargs["actions"].shape[2]
-        mask = kwargs["invalid_action_mask"]
-        mask.reshape(-1, act_dim)
-        mask[mask == 0] = -9e8
-        action_pred = action_preds.reshape(-1, act_dim)[-1]  # next action
-        action_pred = action_pred.reshape(-1, 78)  # 78 action encodings
-        action_pred += mask  # mask invalid actions
-
-        slices = [
-            (0, 6),    # action type
-            (6, 10),   # move parameter
-            (10, 14),  # harvest parameter
-            (14, 18),  # return parameter
-            (18, 22),  # produce direction parameter
-            (22, 29),  # produce type parameter
-            (29, 78)   # relative attack position
-        ]
-
-        for start, end in slices:
-            probs = F.softmax(action_pred[:, start:end], dim=1)
-            action_pred[:, start:end] = torch.nn.functional.one_hot(
-                torch.argmax(probs, dim=1), num_classes=end-start
-            )
-
-        return action_pred.flatten()
-=======
 import torch
 import torch.nn.functional as F
 from transformers import DecisionTransformerModel
@@ -168,5 +90,4 @@
                 torch.argmax(probs, dim=1), num_classes=end-start
             )
 
-        return action_pred.flatten()
->>>>>>> c5b99f04
+        return action_pred.flatten()