--- conflicted
+++ resolved
@@ -1,124 +1,3 @@
-<<<<<<< HEAD
-from dataclasses import dataclass
-
-import numpy as np
-import torch
-
-
-@dataclass
-class DecisionTransformerGymDataCollator:
-    return_tensors: str = "pt"
-    max_len: int = 100  # subsets of the episode we use for training
-    state_dim: int = 1536  # size of state space
-    act_dim: int = 19968  # size of action space
-    max_ep_len: int = 2000  # max episode length in the dataset
-    state_mean: np.array = None  # to store state means
-    state_std: np.array = None  # to store state stds
-    p_sample: np.array = None  # a distribution to take account trajectory lengths
-    n_traj: int = 0  # to store the number of trajectories in the dataset
-
-    def __init__(self, dataset) -> None:
-        self.act_dim = len(dataset[0]["actions"][0])
-        self.state_dim = len(dataset[0]["observations"][0])
-        self.dataset = dataset
-        # calculate dataset stats for normalization of states
-        states = []
-        traj_lens = []
-        for obs in dataset["observations"]:
-            states.extend(obs)
-            traj_lens.append(len(obs))
-        self.n_traj = len(traj_lens)
-        states = np.vstack(states)
-        self.state_mean, self.state_std = np.mean(
-            states, axis=0), np.std(states, axis=0) + 1e-6
-
-        traj_lens = np.array(traj_lens)
-        self.p_sample = traj_lens / sum(traj_lens)
-
-    def _discount_cumsum(self, x, gamma):
-        discount_cumsum = np.zeros_like(x)
-        discount_cumsum[-1] = x[-1]
-        for t in reversed(range(x.shape[0] - 1)):
-            discount_cumsum[t] = x[t] + gamma * discount_cumsum[t + 1]
-        return discount_cumsum
-
-    def __call__(self, features):
-        batch_size = len(features)
-        # this is a bit of a hack to be able to sample of a non-uniform distribution
-        batch_inds = np.random.choice(
-            np.arange(self.n_traj),
-            size=batch_size,
-            replace=True,
-            p=self.p_sample,  # reweights so we sample according to timesteps
-        )
-        # a batch of dataset features
-        s, a, r, d, rtg, timesteps, mask = [], [], [], [], [], [], []
-
-        for ind in batch_inds:
-            # for feature in features:
-            feature = self.dataset[int(ind)]
-            si = np.random.randint(0, len(feature["rewards"]) - 1)
-
-            # get sequences from dataset
-            s.append(np.array(
-                feature["observations"][si: si + self.max_len]).reshape(1, -1, self.state_dim))
-            a.append(np.array(
-                feature["actions"][si: si + self.max_len]).reshape(1, -1, self.act_dim))
-            r.append(np.array(feature["rewards"]
-                     [si: si + self.max_len]).reshape(1, -1, 1))
-
-            d.append(np.array(feature["dones"]
-                     [si: si + self.max_len]).reshape(1, -1))
-            timesteps.append(np.arange(si, si + s[-1].shape[1]).reshape(1, -1))
-            timesteps[-1][timesteps[-1] >=
-                          self.max_ep_len] = self.max_ep_len - 1  # padding cutoff
-            rtg.append(
-                self._discount_cumsum(np.array(feature["rewards"][si:]), gamma=1.0)[
-                    : s[-1].shape[1]   # TODO check the +1 removed here
-                ].reshape(1, -1, 1)
-            )
-            if rtg[-1].shape[1] < s[-1].shape[1]:
-                rtg[-1] = np.concatenate([rtg[-1],
-                                         np.zeros((1, 1, 1))], axis=1)
-
-            # padding and state + reward normalization
-            tlen = s[-1].shape[1]
-            s[-1] = np.concatenate([np.zeros((1, self.max_len -
-                                   tlen, self.state_dim)), s[-1]], axis=1)
-            s[-1] = (s[-1] - self.state_mean) / self.state_std
-            a[-1] = np.concatenate(
-                [np.ones((1, self.max_len - tlen, self.act_dim))
-                 * -10.0, a[-1]],
-                axis=1,
-            )
-            r[-1] = np.concatenate([np.zeros((1,
-                                   self.max_len - tlen, 1)), r[-1]], axis=1)
-            d[-1] = np.concatenate([np.ones((1, self.max_len - tlen))
-                                   * 2, d[-1]], axis=1)
-            rtg[-1] = np.concatenate([np.zeros((1, self.max_len - tlen, 1)),
-                                     rtg[-1]], axis=1)
-            timesteps[-1] = np.concatenate(
-                [np.zeros((1, self.max_len - tlen)), timesteps[-1]], axis=1)
-            mask.append(np.concatenate(
-                [np.zeros((1, self.max_len - tlen)), np.ones((1, tlen))], axis=1))
-
-        s = torch.from_numpy(np.concatenate(s, axis=0)).float()
-        a = torch.from_numpy(np.concatenate(a, axis=0)).float()
-        r = torch.from_numpy(np.concatenate(r, axis=0)).float()
-        d = torch.from_numpy(np.concatenate(d, axis=0))
-        rtg = torch.from_numpy(np.concatenate(rtg, axis=0)).float()
-        timesteps = torch.from_numpy(np.concatenate(timesteps, axis=0)).long()
-        mask = torch.from_numpy(np.concatenate(mask, axis=0)).float()
-
-        return {
-            "states": s,
-            "actions": a,
-            "rewards": r,
-            "returns_to_go": rtg,
-            "timesteps": timesteps,
-            "attention_mask": mask,
-        }
-=======
 from dataclasses import dataclass
 
 import numpy as np
@@ -246,5 +125,4 @@
             "returns_to_go": rtg,
             "timesteps": timesteps,
             "attention_mask": mask,
-        }
->>>>>>> c5b99f04
+        }